--- conflicted
+++ resolved
@@ -2,14 +2,9 @@
 <project xmlns="http://maven.apache.org/POM/4.0.0" xmlns:xsi="http://www.w3.org/2001/XMLSchema-instance" xsi:schemaLocation="http://maven.apache.org/POM/4.0.0 http://maven.apache.org/xsd/maven-4.0.0.xsd">
     <modelVersion>4.0.0</modelVersion>
 
-<<<<<<< HEAD
     <artifactId>gooddata-java-parent</artifactId>
     <packaging>pom</packaging>
     <version>3.0.0-RC.2-SNAPSHOT</version>
-=======
-    <artifactId>gooddata-java</artifactId>
-    <version>2.34.1-SNAPSHOT</version>
->>>>>>> 4f78ac08
     <name>${project.artifactId}</name>
     <description>GoodData Java SDK</description>
     <url>https://github.com/gooddata/gooddata-java</url>
@@ -69,7 +64,7 @@
                 <plugin>
                     <groupId>org.codehaus.gmavenplus</groupId>
                     <artifactId>gmavenplus-plugin</artifactId>
-                    <version>1.6.2</version>
+                    <version>1.7.0</version>
                     <executions>
                         <execution>
                             <goals>
@@ -160,22 +155,6 @@
                 </executions>
             </plugin>
             <plugin>
-<<<<<<< HEAD
-=======
-                <groupId>org.codehaus.gmavenplus</groupId>
-                <artifactId>gmavenplus-plugin</artifactId>
-                <version>1.7.0</version>
-                <executions>
-                    <execution>
-                        <goals>
-                            <goal>addTestSources</goal>
-                            <goal>compileTests</goal>
-                        </goals>
-                    </execution>
-                </executions>
-            </plugin>
-            <plugin>
->>>>>>> 4f78ac08
                 <!-- needed to make running both Spock and TestNG tests -->
                 <groupId>org.apache.maven.plugins</groupId>
                 <artifactId>maven-surefire-plugin</artifactId>
@@ -287,7 +266,6 @@
             </build>
         </profile>
     </profiles>
-<<<<<<< HEAD
 
     <dependencyManagement>
         <dependencies>
@@ -304,7 +282,7 @@
             <dependency>
                 <groupId>org.apache.commons</groupId>
                 <artifactId>commons-lang3</artifactId>
-                <version>3.8.1</version>
+                <version>3.9</version>
             </dependency>
             <dependency>
                 <groupId>org.apache.httpcomponents</groupId>
@@ -347,197 +325,6 @@
                 <version>${spring.version}</version>
                 <optional>true</optional>
             </dependency>
-            <dependency>
-                <groupId>com.fasterxml.jackson.core</groupId>
-                <artifactId>jackson-core</artifactId>
-                <version>${jackson.version}</version>
-            </dependency>
-            <dependency>
-                <groupId>com.fasterxml.jackson.core</groupId>
-                <artifactId>jackson-databind</artifactId>
-                <version>${jackson.version}</version>
-            </dependency>
-            <dependency>
-                <groupId>com.fasterxml.jackson.core</groupId>
-                <artifactId>jackson-annotations</artifactId>
-                <version>${jackson.version}</version>
-            </dependency>
-            <dependency>
-                <groupId>com.github.lookfirst</groupId>
-                <artifactId>sardine</artifactId>
-                <version>5.8</version>
-            </dependency>
-            <dependency>
-                <groupId>joda-time</groupId>
-                <artifactId>joda-time</artifactId>
-                <version>2.10.1</version>
-            </dependency>
-            <dependency>
-                <groupId>org.slf4j</groupId>
-                <artifactId>slf4j-api</artifactId>
-                <version>${slf4j.version}</version>
-            </dependency>
-
-            <dependency>
-                <groupId>commons-io</groupId>
-                <artifactId>commons-io</artifactId>
-                <version>2.6</version>
-                <scope>test</scope>
-            </dependency>
-            <dependency>
-                <groupId>org.testng</groupId>
-                <artifactId>testng</artifactId>
-                <version>6.14.3</version>
-                <scope>test</scope>
-            </dependency>
-            <dependency>
-                <groupId>org.mockito</groupId>
-                <artifactId>mockito-core</artifactId>
-                <version>1.9.5</version>
-                <scope>test</scope>
-                <exclusions>
-                    <exclusion>
-                        <groupId>org.hamcrest</groupId>
-                        <artifactId>hamcrest-core</artifactId>
-                    </exclusion>
-                </exclusions>
-            </dependency>
-            <dependency>
-                <groupId>org.hamcrest</groupId>
-                <artifactId>hamcrest</artifactId>
-                <version>2.1</version>
-                <scope>test</scope>
-            </dependency>
-            <dependency>
-                <groupId>net.javacrumbs.json-unit</groupId>
-                <artifactId>json-unit</artifactId>
-                <version>${json-unit.version}</version>
-                <scope>test</scope>
-            </dependency>
-            <dependency>
-                <groupId>net.javacrumbs.json-unit</groupId>
-                <artifactId>json-unit-core</artifactId>
-                <version>${json-unit.version}</version>
-                <scope>test</scope>
-            </dependency>
-            <dependency>
-                <groupId>org.slf4j</groupId>
-                <artifactId>slf4j-log4j12</artifactId>
-                <version>${slf4j.version}</version>
-                <scope>test</scope>
-            </dependency>
-            <dependency>
-                <groupId>log4j</groupId>
-                <artifactId>log4j</artifactId>
-                <version>1.2.17</version>
-                <scope>test</scope>
-            </dependency>
-            <dependency>
-                <groupId>net.jadler</groupId>
-                <artifactId>jadler-core</artifactId>
-                <version>${jadler.version}</version>
-                <scope>test</scope>
-                <exclusions>
-                    <exclusion>
-                        <groupId>org.hamcrest</groupId>
-                        <artifactId>hamcrest-library</artifactId>
-                    </exclusion>
-                </exclusions>
-            </dependency>
-            <dependency>
-                <groupId>net.jadler</groupId>
-                <artifactId>jadler-all</artifactId>
-                <version>${jadler.version}</version>
-                <scope>test</scope>
-            </dependency>
-            <dependency>
-                <groupId>com.shazam</groupId>
-                <artifactId>shazamcrest</artifactId>
-                <version>0.11</version>
-                <scope>test</scope>
-            </dependency>
-            <dependency>
-                <groupId>nl.jqno.equalsverifier</groupId>
-                <artifactId>equalsverifier</artifactId>
-                <version>3.1.5</version>
-                <scope>test</scope>
-            </dependency>
-            <dependency>
-                <groupId>org.spockframework</groupId>
-                <artifactId>spock-core</artifactId>
-                <version>1.2-groovy-2.4</version>
-                <scope>test</scope>
-            </dependency>
-            <dependency>
-                <groupId>org.codehaus.groovy</groupId>
-                <artifactId>groovy-all</artifactId>
-                <version>2.4.16</version>
-                <scope>test</scope>
-            </dependency>
-            <dependency>
-                <groupId>cglib</groupId>
-                <artifactId>cglib-nodep</artifactId>
-                <version>3.2.10</version>
-                <scope>test</scope>
-            </dependency>
-=======
-    <dependencies>
-        <dependency>
-            <groupId>com.gooddata</groupId>
-            <artifactId>gooddata-rest-common</artifactId>
-            <version>1.3.0</version>
-        </dependency>
-        <dependency>
-            <groupId>com.gooddata</groupId>
-            <artifactId>gooddata-http-client</artifactId>
-            <version>1.0.0</version>
-        </dependency>
-        <dependency>
-            <groupId>org.apache.commons</groupId>
-            <artifactId>commons-lang3</artifactId>
-            <version>3.9</version>
-        </dependency>
-        <dependency>
-            <groupId>org.apache.httpcomponents</groupId>
-            <artifactId>httpclient</artifactId>
-            <version>${httpclient.version}</version>
-        </dependency>
-        <dependency>
-            <groupId>org.apache.httpcomponents</groupId>
-            <artifactId>httpcore</artifactId>
-            <version>${httpcore.version}</version>
-        </dependency>
-        <dependency>
-            <groupId>org.springframework</groupId>
-            <artifactId>spring-core</artifactId>
-            <version>${spring.version}</version>
-        </dependency>
-        <dependency>
-            <groupId>org.springframework</groupId>
-            <artifactId>spring-beans</artifactId>
-            <version>${spring.version}</version>
-        </dependency>
-        <dependency>
-            <groupId>org.springframework</groupId>
-            <artifactId>spring-web</artifactId>
-            <version>${spring.version}</version>
-            <exclusions>
-                <exclusion>
-                    <groupId>aopalliance</groupId>
-                    <artifactId>aopalliance</artifactId>
-                </exclusion>
-                <exclusion>
-                    <groupId>org.springframework</groupId>
-                    <artifactId>spring-aop</artifactId>
-                </exclusion>
-            </exclusions>
-        </dependency>
-        <dependency>
-            <groupId>org.springframework</groupId>
-            <artifactId>spring-context</artifactId>
-            <version>${spring.version}</version>
-            <optional>true</optional>
-        </dependency>
         <!-- Required only if you want to use retry of failed requests which is configured in RetrySettings. -->
         <dependency>
             <groupId>org.springframework.retry</groupId>
@@ -545,140 +332,139 @@
             <version>1.2.4.RELEASE</version>
             <optional>true</optional>
         </dependency>
-        <dependency>
-            <groupId>com.fasterxml.jackson.core</groupId>
-            <artifactId>jackson-core</artifactId>
-            <version>${jackson.version}</version>
-        </dependency>
-        <dependency>
-            <groupId>com.fasterxml.jackson.core</groupId>
-            <artifactId>jackson-databind</artifactId>
-            <version>${jackson.version}</version>
-        </dependency>
-        <dependency>
-            <groupId>com.fasterxml.jackson.core</groupId>
-            <artifactId>jackson-annotations</artifactId>
-            <version>${jackson.version}</version>
-        </dependency>
-        <dependency>
-            <groupId>com.github.lookfirst</groupId>
-            <artifactId>sardine</artifactId>
-            <version>5.8</version>
-        </dependency>
-        <dependency>
-            <groupId>joda-time</groupId>
-            <artifactId>joda-time</artifactId>
-            <version>2.10.2</version>
-        </dependency>
-        <dependency>
-            <groupId>org.slf4j</groupId>
-            <artifactId>slf4j-api</artifactId>
-            <version>${slf4j.version}</version>
-        </dependency>
-
-        <dependency>
-            <groupId>commons-io</groupId>
-            <artifactId>commons-io</artifactId>
-            <version>2.6</version>
-            <scope>test</scope>
-        </dependency>
-        <dependency>
-            <groupId>org.testng</groupId>
-            <artifactId>testng</artifactId>
-            <version>6.14.3</version>
-            <scope>test</scope>
-        </dependency>
-        <dependency>
-            <groupId>org.mockito</groupId>
-            <artifactId>mockito-core</artifactId>
-            <version>1.9.5</version>
-            <scope>test</scope>
-            <exclusions>
-                <exclusion>
-                    <groupId>org.hamcrest</groupId>
-                    <artifactId>hamcrest-core</artifactId>
-                </exclusion>
-            </exclusions>
-        </dependency>
-        <dependency>
-            <groupId>org.hamcrest</groupId>
-            <artifactId>hamcrest</artifactId>
-            <version>2.1</version>
-            <scope>test</scope>
-        </dependency>
-        <dependency>
-            <groupId>net.javacrumbs.json-unit</groupId>
-            <artifactId>json-unit</artifactId>
-            <version>${json-unit.version}</version>
-            <scope>test</scope>
-        </dependency>
-        <dependency>
-            <groupId>net.javacrumbs.json-unit</groupId>
-            <artifactId>json-unit-core</artifactId>
-            <version>${json-unit.version}</version>
-            <scope>test</scope>
-        </dependency>
-        <dependency>
-            <groupId>org.slf4j</groupId>
-            <artifactId>slf4j-log4j12</artifactId>
-            <version>${slf4j.version}</version>
-            <scope>test</scope>
-        </dependency>
-        <dependency>
-            <groupId>log4j</groupId>
-            <artifactId>log4j</artifactId>
-            <version>1.2.17</version>
-            <scope>test</scope>
-        </dependency>
-        <dependency>
-            <groupId>net.jadler</groupId>
-            <artifactId>jadler-core</artifactId>
-            <version>${jadler.version}</version>
-            <scope>test</scope>
-            <exclusions>
-                <exclusion>
-                    <groupId>org.hamcrest</groupId>
-                    <artifactId>hamcrest-library</artifactId>
-                </exclusion>
-            </exclusions>
-        </dependency>
-        <dependency>
-            <groupId>net.jadler</groupId>
-            <artifactId>jadler-all</artifactId>
-            <version>${jadler.version}</version>
-            <scope>test</scope>
-        </dependency>
-        <dependency>
-            <groupId>com.shazam</groupId>
-            <artifactId>shazamcrest</artifactId>
-            <version>0.11</version>
-            <scope>test</scope>
-        </dependency>
-        <dependency>
-            <groupId>nl.jqno.equalsverifier</groupId>
-            <artifactId>equalsverifier</artifactId>
-            <version>3.1.9</version>
-            <scope>test</scope>
-        </dependency>
-        <dependency>
-            <groupId>org.spockframework</groupId>
-            <artifactId>spock-core</artifactId>
-            <version>1.3-groovy-2.5</version>
-            <scope>test</scope>
-        </dependency>
-        <dependency>
-            <groupId>org.codehaus.groovy</groupId>
-            <artifactId>groovy</artifactId>
-            <version>2.5.7</version>
-            <scope>test</scope>
-        </dependency>
-        <dependency>
-            <groupId>cglib</groupId>
-            <artifactId>cglib-nodep</artifactId>
-            <version>3.2.12</version>
-            <scope>test</scope>
-        </dependency>
->>>>>>> 4f78ac08
+            <dependency>
+                <groupId>com.fasterxml.jackson.core</groupId>
+                <artifactId>jackson-core</artifactId>
+                <version>${jackson.version}</version>
+            </dependency>
+            <dependency>
+                <groupId>com.fasterxml.jackson.core</groupId>
+                <artifactId>jackson-databind</artifactId>
+                <version>${jackson.version}</version>
+            </dependency>
+            <dependency>
+                <groupId>com.fasterxml.jackson.core</groupId>
+                <artifactId>jackson-annotations</artifactId>
+                <version>${jackson.version}</version>
+            </dependency>
+            <dependency>
+                <groupId>com.github.lookfirst</groupId>
+                <artifactId>sardine</artifactId>
+                <version>5.8</version>
+            </dependency>
+            <dependency>
+                <groupId>joda-time</groupId>
+                <artifactId>joda-time</artifactId>
+                <version>2.10.2</version>
+            </dependency>
+            <dependency>
+                <groupId>org.slf4j</groupId>
+                <artifactId>slf4j-api</artifactId>
+                <version>${slf4j.version}</version>
+            </dependency>
+
+            <dependency>
+                <groupId>commons-io</groupId>
+                <artifactId>commons-io</artifactId>
+                <version>2.6</version>
+                <scope>test</scope>
+            </dependency>
+            <dependency>
+                <groupId>org.testng</groupId>
+                <artifactId>testng</artifactId>
+                <version>6.14.3</version>
+                <scope>test</scope>
+            </dependency>
+            <dependency>
+                <groupId>org.mockito</groupId>
+                <artifactId>mockito-core</artifactId>
+                <version>1.9.5</version>
+                <scope>test</scope>
+                <exclusions>
+                    <exclusion>
+                        <groupId>org.hamcrest</groupId>
+                        <artifactId>hamcrest-core</artifactId>
+                    </exclusion>
+                </exclusions>
+            </dependency>
+            <dependency>
+                <groupId>org.hamcrest</groupId>
+                <artifactId>hamcrest</artifactId>
+                <version>2.1</version>
+                <scope>test</scope>
+            </dependency>
+            <dependency>
+                <groupId>net.javacrumbs.json-unit</groupId>
+                <artifactId>json-unit</artifactId>
+                <version>${json-unit.version}</version>
+                <scope>test</scope>
+            </dependency>
+            <dependency>
+                <groupId>net.javacrumbs.json-unit</groupId>
+                <artifactId>json-unit-core</artifactId>
+                <version>${json-unit.version}</version>
+                <scope>test</scope>
+            </dependency>
+            <dependency>
+                <groupId>org.slf4j</groupId>
+                <artifactId>slf4j-log4j12</artifactId>
+                <version>${slf4j.version}</version>
+                <scope>test</scope>
+            </dependency>
+            <dependency>
+                <groupId>log4j</groupId>
+                <artifactId>log4j</artifactId>
+                <version>1.2.17</version>
+                <scope>test</scope>
+            </dependency>
+            <dependency>
+                <groupId>net.jadler</groupId>
+                <artifactId>jadler-core</artifactId>
+                <version>${jadler.version}</version>
+                <scope>test</scope>
+                <exclusions>
+                    <exclusion>
+                        <groupId>org.hamcrest</groupId>
+                        <artifactId>hamcrest-library</artifactId>
+                    </exclusion>
+                </exclusions>
+            </dependency>
+            <dependency>
+                <groupId>net.jadler</groupId>
+                <artifactId>jadler-all</artifactId>
+                <version>${jadler.version}</version>
+                <scope>test</scope>
+            </dependency>
+            <dependency>
+                <groupId>com.shazam</groupId>
+                <artifactId>shazamcrest</artifactId>
+                <version>0.11</version>
+                <scope>test</scope>
+            </dependency>
+            <dependency>
+                <groupId>nl.jqno.equalsverifier</groupId>
+                <artifactId>equalsverifier</artifactId>
+                <version>3.1.9</version>
+                <scope>test</scope>
+            </dependency>
+            <dependency>
+                <groupId>org.spockframework</groupId>
+                <artifactId>spock-core</artifactId>
+                <version>1.3-groovy-2.5</version>
+                <scope>test</scope>
+            </dependency>
+            <dependency>
+                <groupId>org.codehaus.groovy</groupId>
+                <artifactId>groovy</artifactId>
+                <version>2.5.7</version>
+                <scope>test</scope>
+            </dependency>
+            <dependency>
+                <groupId>cglib</groupId>
+                <artifactId>cglib-nodep</artifactId>
+                <version>3.2.12</version>
+                <scope>test</scope>
+            </dependency>
 
         </dependencies>
     </dependencyManagement>
