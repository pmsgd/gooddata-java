#!/bin/bash

usage(){
	echo "Usage: $0 -v <desired version> -g <gpg password>"
	echo "Or if you want to be asked fro GPG password without printing to console: $0 -v <desired version>"
	exit 1
}

while getopts ":hv:g:" opt
do
   case ${opt} in
       v)
           VERSION=${OPTARG}
           ;;
       g)
           GPG_PASS=${OPTARG}
           ;;
       h)
           usage
           exit 0
           ;;

       \?)
           echo -e "Invalid option: -${OPTARG}"
           exit 1
           ;;

       :)
           echo -e "Option -${OPTARG} require argument."
           exit 2
           ;;
   esac
done

shift $(( ${OPTIND} - 1 ))

if [[ $# -ne 0 ]]; then
   echo "There are unexpected parameters!" 1>&2
   usage
   exit 1
fi

if [[ -z "${VERSION}" ]]; then
   echo "No version given!"
   usage
   exit 1
fi

if ! [[ ${VERSION} =~ ^[0-9]+\.[0-9]+\.[0-9]+(-RC\.[0-9]+)?$ ]]; then
    echo "Version has to match regex ^[0-9]+\.[0-9]+\.[0-9]+(-RC\.[0-9]+)?$"
    exit 1
fi

if [ -z "${GPG_PASS}" ]; then
   echo "Enter gpg password: "
   read -s GPG_PASS
   if [[ -z "${GPG_PASS}" ]]; then
      echo "No gpg password given!"
      usage
      exit 1
   fi
fi

<<<<<<< HEAD
API_VERSION=$(cat gooddata-java-model/src/main/resources/GoodDataApiVersion)
FULL_VERSION=$VERSION+api$API_VERSION
DEV_VERSION=$(echo $VERSION | awk -F. '{$NF = $NF + 1;} 1' | sed 's/ /./g')-SNAPSHOT
=======
if [[ $(git log -1 --pretty="%s") =~ ^\[maven-release-plugin\].+$ ]]; then
    echo "Latest commit in your branch is from maven-release-plugin. You're either on wrong branch or your previous release trial failed and you haven't removed commits created in this trial."
    exit 1
fi

if [[ $(git log -1 --pretty="%s") =~ "^bump version$" ]]; then
    echo "Latest commit in your branch is \"bump version\". You're either on wrong branch or your previous release trial failed and you haven't removed commits created in this trial."
    exit 1
fi

API_VERSION=$(cat src/main/resources/GoodDataApiVersion)
FULL_VERSION=${VERSION}+api${API_VERSION}
DEV_VERSION=$(echo ${VERSION} | awk -F. '{$NF = $NF + 1;} 1' | sed 's/ /./g')-SNAPSHOT
>>>>>>> d653097d

sed -i.bak "s/\(<version>\)[0-9]*\.[0-9]*\.[0-9]*[^<]*\(<\/version>\)/\1${FULL_VERSION}\2/" README.md && rm -f README.md.bak
git commit -a -m "bump version"

mvn --batch-mode release:prepare release:perform -DreleaseVersion=${FULL_VERSION} -DdevelopmentVersion=${DEV_VERSION} -Darguments="-Dgpg.passphrase=${GPG_PASS}"
MVN_RET_VAL=$?
if [[ ${MVN_RET_VAL} -ne 0 ]]; then
    echo
    echo "ERROR: Maven build failed - please fix it and try to release again."
    echo "WARN: You may need to remove up to 3 commits depending on what was done before the failure. Use e.g.: git reset --hard origin/HEAD"
    echo
    exit ${MVN_RET_VAL}
fi

git push origin --tags HEAD<|MERGE_RESOLUTION|>--- conflicted
+++ resolved
@@ -61,11 +61,6 @@
    fi
 fi
 
-<<<<<<< HEAD
-API_VERSION=$(cat gooddata-java-model/src/main/resources/GoodDataApiVersion)
-FULL_VERSION=$VERSION+api$API_VERSION
-DEV_VERSION=$(echo $VERSION | awk -F. '{$NF = $NF + 1;} 1' | sed 's/ /./g')-SNAPSHOT
-=======
 if [[ $(git log -1 --pretty="%s") =~ ^\[maven-release-plugin\].+$ ]]; then
     echo "Latest commit in your branch is from maven-release-plugin. You're either on wrong branch or your previous release trial failed and you haven't removed commits created in this trial."
     exit 1
@@ -76,10 +71,9 @@
     exit 1
 fi
 
-API_VERSION=$(cat src/main/resources/GoodDataApiVersion)
+API_VERSION=$(cat gooddata-java-model/src/main/resources/GoodDataApiVersion)
 FULL_VERSION=${VERSION}+api${API_VERSION}
 DEV_VERSION=$(echo ${VERSION} | awk -F. '{$NF = $NF + 1;} 1' | sed 's/ /./g')-SNAPSHOT
->>>>>>> d653097d
 
 sed -i.bak "s/\(<version>\)[0-9]*\.[0-9]*\.[0-9]*[^<]*\(<\/version>\)/\1${FULL_VERSION}\2/" README.md && rm -f README.md.bak
 git commit -a -m "bump version"
